--- conflicted
+++ resolved
@@ -11,12 +11,7 @@
 from sqlalchemy.orm import Session
 from sqlalchemy import func
 
-<<<<<<< HEAD
-from app.routers import auth, dive_sites, users, diving_centers, tags, diving_organizations, user_certifications, newsletters, system, privacy, dive_routes
-from app.routers.dives import router as dives_router
-=======
 # Lazy imports for faster startup - only import when needed
->>>>>>> 0b52fe07
 from app.database import engine, get_db
 from app.models import Base, Dive, DiveSite, SiteRating, CenterRating, DivingCenter
 from app.limiter import limiter
@@ -235,21 +230,6 @@
 os.makedirs("uploads", exist_ok=True)
 app.mount("/uploads", StaticFiles(directory="uploads"), name="uploads")
 
-<<<<<<< HEAD
-# Include routers
-app.include_router(auth.router, prefix="/api/v1/auth", tags=["Authentication"])
-app.include_router(users.router, prefix="/api/v1/users", tags=["Users"])
-app.include_router(dive_sites.router, prefix="/api/v1/dive-sites", tags=["Dive Sites"])
-app.include_router(diving_centers.router, prefix="/api/v1/diving-centers", tags=["Diving Centers"])
-app.include_router(tags.router, prefix="/api/v1/tags", tags=["Tags"])
-app.include_router(diving_organizations.router, prefix="/api/v1/diving-organizations", tags=["Diving Organizations"])
-app.include_router(user_certifications.router, prefix="/api/v1/user-certifications", tags=["User Certifications"])
-app.include_router(dives_router, prefix="/api/v1/dives", tags=["Dives"])
-app.include_router(dive_routes.router, prefix="/api/v1/dive-routes", tags=["Dive Routes"])
-app.include_router(newsletters.router, prefix="/api/v1/newsletters", tags=["Newsletters"])
-app.include_router(system.router, prefix="/api/v1/admin/system", tags=["System"])
-app.include_router(privacy.router, prefix="/api/v1/privacy", tags=["Privacy"])
-=======
 # Lazy router loading for faster startup
 def load_routers():
     """Load routers lazily to improve startup time"""
@@ -273,6 +253,7 @@
     # - diving_centers (can be lazy loaded, not critical for homepage)
     # - tags (can be lazy loaded, not critical for homepage)
     # - dives (can be lazy loaded, not critical for homepage)
+    # - dive_routes (can be lazy loaded, not critical for homepage)
     
     router_time = time.time() - router_start
     print(f"✅ Essential routers loaded in {router_time:.2f}s")
@@ -393,6 +374,19 @@
         app._dives_router_loaded = True
         router_time = time.time() - router_start
         print(f"✅ Dives router loaded lazily in {router_time:.2f}s")
+
+def load_dive_routes_router():
+    """Load dive routes router lazily when first accessed"""
+    if not hasattr(app, '_dive_routes_router_loaded'):
+        print("🔧 Loading dive routes router lazily...")
+        router_start = time.time()
+        
+        from app.routers import dive_routes
+        app.include_router(dive_routes.router, prefix="/api/v1/dive-routes", tags=["Dive Routes"])
+        
+        app._dive_routes_router_loaded = True
+        router_time = time.time() - router_start
+        print(f"✅ Dive routes router loaded lazily in {router_time:.2f}s")
 
 # Load routers
 load_routers()
@@ -439,9 +433,12 @@
     elif path.startswith("/api/v1/dives") and not hasattr(app, '_dives_router_loaded'):
         load_dives_router()
     
+    # Load dive routes router
+    elif path.startswith("/api/v1/dive-routes") and not hasattr(app, '_dive_routes_router_loaded'):
+        load_dive_routes_router()
+    
     response = await call_next(request)
     return response
->>>>>>> 0b52fe07
 
 @app.get("/")
 async def root():
