--- conflicted
+++ resolved
@@ -1,10 +1,6 @@
 import L, { Icon } from 'leaflet';
 import 'leaflet/dist/leaflet.css';
-<<<<<<< HEAD
 import { ArrowLeft, Route, Layers } from 'lucide-react';
-=======
-import { ArrowLeft, Layers } from 'lucide-react';
->>>>>>> 0b52fe07
 import { useEffect, useMemo, useRef, useState } from 'react';
 import { createPortal } from 'react-dom';
 import { MapContainer, TileLayer, Marker, Popup, useMap } from 'react-leaflet';
